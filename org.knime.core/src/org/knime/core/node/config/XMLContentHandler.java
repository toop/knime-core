--- conflicted
+++ resolved
@@ -3,7 +3,7 @@
  * This source code, its documentation and all appendant files
  * are protected by copyright law. All rights reserved.
  *
- * Copyright, 2003 - 2007
+ * Copyright, 2003 - 2008
  * University of Konstanz, Germany
  * Chair for Bioinformatics and Information Mining (Prof. M. Berthold)
  * and KNIME GmbH, Konstanz, Germany
@@ -18,7 +18,7 @@
  * website: www.knime.org
  * email: contact@knime.org
  * -------------------------------------------------------------------
- * 
+ *
  * History
  *   Jun 13, 2006 (wiswedel): created
  */
@@ -42,15 +42,16 @@
  * @author wiswedel, University of Konstanz
  */
 class XMLContentHandler extends DefaultHandler {
-    
+
     private final Stack<Config> m_elementStack;
     private final String m_fileName;
-    
+    private boolean m_isFirst = true;
+
     /**
      * Creates new instance.
      * @param config The config object as root of the xml tree, this
      * class adds sub-entrys to this root node.
-     * @param fileName The file name for eventual error messages. 
+     * @param fileName The file name for eventual error messages.
      */
     XMLContentHandler(final Config config, final String fileName) {
         m_elementStack = new Stack<Config>();
@@ -71,14 +72,14 @@
      */
     @Override
     public void endElement(
-            final String uri, final String localName, final String qName) 
+            final String uri, final String localName, final String qName)
         throws SAXException {
         if (ConfigEntries.config.name().equals(qName)) {
             m_elementStack.pop();
-        } 
+        }
         // ignore closing of "entry" tags
     }
-    
+
     /**
      * {@inheritDoc}
      */
@@ -87,7 +88,7 @@
         String message = getParseExceptionInfo(e);
         throw new SAXException(message, e);
     }
-    
+
     /**
      * {@inheritDoc}
      */
@@ -108,7 +109,7 @@
 
     /**
      * Returns a string describing parse exception details.
-     * 
+     *
      * @param spe <code>SAXParseException</code>.
      * @return String describing parse exception details.
      */
@@ -122,22 +123,31 @@
                 + systemId;
     }
 
-    /**
-     * {@inheritDoc}
-     */
-    @Override
-    public void startElement(final String uri, final String localName, 
-            final String qName, final Attributes attributes) 
+
+    /**
+     * {@inheritDoc}
+     */
+    @Override
+    public void startElement(final String uri, final String localName,
+            final String qName, final Attributes attributes)
         throws SAXException {
         Config peek = m_elementStack.peek();
         if (ConfigEntries.config.name().equals(qName)) {
-            // create sub config
-            Config subConfig = peek.addConfig(attributes.getValue("key"));
-            m_elementStack.push(subConfig);
+            if (m_isFirst) {
+                m_isFirst = false;
+                peek.setKey(attributes.getValue("key"));
+            } else {
+                // create sub config
+                Config subConfig = peek.addConfig(attributes.getValue("key"));
+                m_elementStack.push(subConfig);
+            }
         } else if ("entry".equals(qName)) {
+            assert !m_isFirst : "First element in xml is not a config";
             String key = attributes.getValue("key");
             String type = attributes.getValue("type");
             String value = attributes.getValue("value");
+
+            value = unescape(value);
 
             ConfigEntries configEntryType;
             // transform runtime IllegalArgumentException into a IOException
@@ -156,8 +166,8 @@
             AbstractConfigEntry ab = configEntryType.createEntry(key, value);
             peek.addEntry(ab);
         } else {
-            // only "config" and "entry" are valid tag names 
-            throw new SAXException("\"" + qName 
+            // only "config" and "entry" are valid tag names
+            throw new SAXException("\"" + qName
                     + "\" is not a valid tag name.");
         }
     }
@@ -167,7 +177,7 @@
      */
     @Override
     public InputSource resolveEntity(
-            final String publicId, final String systemId) 
+            final String publicId, final String systemId)
         throws IOException, SAXException {
         assert systemId != null && (systemId.endsWith(XMLConfig.DTD_NAME)
                 || systemId.endsWith(XMLConfig.OLD_DTD_NAME));
@@ -177,21 +187,21 @@
         InputStream is = dtdURL.openStream();
         return new InputSource(is);
     }
-    
-    /** Utitlity method that writes the given config object to a content 
+
+    /** Utility method that writes the given config object to a content
      * handler. The content handler will take care to write to a file.
      * @param c The config to write, must not be <code>null</code>.
      * @param handler To write to.
      * @throws SAXException If that fails.
      */
-    static void asXML(final Config c, final ContentHandler handler) 
+    static void asXML(final Config c, final ContentHandler handler)
         throws SAXException {
         handler.startDocument();
         internalAsXML(c, handler);
         handler.endDocument();
     }
-    
-    private static void internalAsXML(final Config c, 
+
+    private static void internalAsXML(final Config c,
             final ContentHandler handler) throws SAXException {
         AttributesImpl attr = new AttributesImpl();
         attr.addAttribute("", "", "key", "CDATA", c.getKey());
@@ -210,6 +220,7 @@
                     a.addAttribute("", "", "isnull", "CDATA", "true");
                     value = "";
                 }
+                value = escape(value);
                 a.addAttribute("", "", "value", "CDATA", value);
                 handler.startElement("", "", "entry", a);
                 handler.endElement("", "", "entry");
@@ -217,8 +228,6 @@
         }
         handler.endElement("", "", ConfigEntries.config.name());
     }
-<<<<<<< HEAD
-=======
 
     /**
      * Escapes all forbidden XML characters so that we can save them
@@ -298,5 +307,4 @@
 
         return buf.toString();
     }
->>>>>>> e116f9a6
 }