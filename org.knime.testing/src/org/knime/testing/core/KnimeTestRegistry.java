/*
 * ------------------------------------------------------------------
 * This source code, its documentation and all appendant files
 * are protected by copyright law. All rights reserved.
 *
 * Copyright, 2003 - 2011
 * University of Konstanz, Germany
 * Chair for Bioinformatics and Information Mining (Prof. M. Berthold)
 * and KNIME GmbH, Konstanz, Germany
 *
 * You may not modify, publish, transmit, transfer or sell, reproduce,
 * create derivative works from, distribute, perform, display, or in
 * any way exploit any of the content, in whole or in part, except as
 * otherwise expressly permitted in writing by the copyright owner or
 * as specified in the license file distributed with this product.
 *
 * If you have any questions please contact the copyright holder:
 * website: www.knime.org
 * email: contact@knime.org
 * --------------------------------------------------------------------- *
 *
 * History
 *   23.05.2006 (Pluto): created // aka Fabian Dill!
 *   02.08.2007 (ohl): not a JUnit test anymore
 */
package org.knime.testing.core;

import java.io.File;
import java.io.FileFilter;
import java.io.IOException;
import java.util.ArrayList;
import java.util.Calendar;
import java.util.Collection;
import java.util.Collections;
import java.util.Locale;

import junit.framework.Test;
import junit.framework.TestSuite;

import org.knime.core.node.NodeLogger;
import org.knime.core.node.workflow.WorkflowPersistor;
import org.knime.core.util.FileUtil;

/**
 *
 * @author Fabian Dill, University of Konstanz
 */
public class KnimeTestRegistry {
    private static NodeLogger logger = NodeLogger
            .getLogger(KnimeTestRegistry.class);

    /**
     * pattern (regular expression) used to select test cases to run
     */
    private final String m_pattern;

    private final Collection<File> m_testRootDirs = new ArrayList<File>();

    private final File m_saveRootDir;

    private final boolean m_testDialogs;

    private final boolean m_testViews;

    /**
     * Registry for all testing workflows.
     *
     * @param testNamePattern the pattern test names are matched against
     *            (regular expression). If <code>null</code> (or empty) all
     *            tests are run.
     * @param testRootDir a directory that is recursively searched for workflows
     * @param saveRoot directory where the executed workflows should be saved
     *            to. If <code>null</code> workflows are not saved.
     * @param testDialogs <code>true</code> if dialogs should be tested, too,
     *            <code>false</code> otherwise
     * @param testViews <code>true</code> if all views should be opended prior
     *            to running the workflow, <code>false</code> otherwise
     */
    public KnimeTestRegistry(final String testNamePattern,
<<<<<<< HEAD
            final File testRootDir, final File saveRoot) {
        this(testNamePattern, Collections.singleton(testRootDir), saveRoot);
    }

    /**
     * Constructor. Isn't it?
     *
     * @param testNamePattern the pattern test names are matched against
     *            (regular expression). If null (or empty) all tests are run.
     */
    public KnimeTestRegistry(final String testNamePattern,
            final Collection<File> testRootDirs, final File saveRoot) {
=======
            final File testRootDir, final File saveRoot, final boolean testDialogs, final boolean testViews) {
        this(testNamePattern, Collections.singleton(testRootDir), saveRoot, testDialogs, testViews);
    }

    /**
     * Registry for all testing workflows.
     *
     * @param testNamePattern the pattern test names are matched against
     *            (regular expression). If <code>null</code> (or empty) all
     *            tests are run.
     * @param testRootDirs a collection of directories that are recursively
     *            searched for workflows
     * @param saveRoot directory where the executed workflows should be saved
     *            to. If <code>null</code> workflows are not saved.
     * @param testDialogs <code>true</code> if dialogs should be tested, too,
     *            <code>false</code> otherwise
     * @param testViews <code>true</code> if all views should be opended prior
     *            to running the workflow, <code>false</code> otherwise
     */
    public KnimeTestRegistry(final String testNamePattern,
            final Collection<File> testRootDirs, final File saveRoot, final boolean testDialogs,
            final boolean testViews) {
>>>>>>> 59b716df
        if (testRootDirs == null) {
            throw new NullPointerException("Root dir for tests must not be null");
        }
        for (File dir : testRootDirs) {
            if (!dir.isDirectory()) { throw new IllegalArgumentException("Root dir '" + dir
                    + "' for tests must be an existing directory"); }
        }

        if ((testNamePattern != null) && (testNamePattern.length() == 0)) {
            m_pattern = ".*";
        } else {
            m_pattern = testNamePattern;
        }

        m_testRootDirs.addAll(testRootDirs);
        String saveSubDir = "savedTestFlows_";
        Calendar now = Calendar.getInstance();

        saveSubDir +=
                now.getDisplayName(Calendar.MONTH, Calendar.SHORT, Locale.US);
        if (now.get(Calendar.DATE) < 10) {
            saveSubDir += "0";
        }
        saveSubDir += now.get(Calendar.DATE);
        saveSubDir += "_";
        if (now.get(Calendar.HOUR_OF_DAY) < 10) {
            saveSubDir += "0";
        }
        saveSubDir += now.get(Calendar.HOUR_OF_DAY);
        saveSubDir += "_";
        if (now.get(Calendar.MINUTE) < 10) {
            saveSubDir += "0";
        }
        saveSubDir += now.get(Calendar.MINUTE);
        saveSubDir += "_";
        if (now.get(Calendar.SECOND) < 10) {
            saveSubDir += "0";
        }
        saveSubDir += now.get(Calendar.SECOND);

        if (saveRoot != null) {
            // if specified is must be a existing dir
            if (!saveRoot.exists() || !saveRoot.isDirectory()) {
                throw new IllegalArgumentException("Location to save workflows"
                        + " must be an existing directory");
            }
            m_saveRootDir = new File(saveRoot, saveSubDir);
        } else {
            m_saveRootDir = null;
        }

        m_testDialogs = testDialogs;
        m_testViews = testViews;
    }

    /**
     * @param factory a factory for creating workflow tests
     * @return all registered test cases.
     * @throws IOException if an I/O error occurs
     */
    public Test collectTestCases(final WorkflowTestFactory factory) throws IOException {
        Collection<WorkflowTest> workflowTests = new ArrayList<WorkflowTest>();
        Collection<File> rootDirSnapshot = new ArrayList<File>(m_testRootDirs);
        // m_testRootDirs may be changed during search for zipped workflows
        for (File dir : rootDirSnapshot) {
            searchDirectory(dir, workflowTests, factory);
        }

        if ((m_pattern != null) && (workflowTests.size() == 0)) {
            System.out.println("Found no matching tests. "
                    + "Thank you very much.");
        }

        TestSuite suite = new TestSuite();
        for (WorkflowTest test : workflowTests) {
            logger.debug("adding: " + test.getName());
            suite.addTest(test);
        }
        return suite;
    }

    /**
     * Searches in the directory and subdirectories for workflow.knime files and
     * adds them to m_registry
     *
     * @param dir - the basedir for the search
     * @param saveRoot - the baseDir executed flows will be saved to (or null).
     * @throws IOException if an I/O error occurs
     */
    private void searchDirectory(final File dir,
            final Collection<WorkflowTest> tests,
            final WorkflowTestFactory factory) throws IOException {
        if (m_pattern == null) {
            // null pattern matches nothing!
            return;
        }

        File workflowFile = new File(dir, WorkflowPersistor.WORKFLOW_FILE);

        if (workflowFile.exists()) {
            String name = dir.getName();
            if (name.matches(m_pattern)) {
                File saveLoc = createSaveLocation(workflowFile);
                WorkflowTest testCase =
                        factory.createTestcase(workflowFile, saveLoc);
                testCase.setTestDialogs(m_testDialogs);
                testCase.setTestViews(m_testViews);
                tests.add(testCase);
            } else {
                logger.info("Skipping testcase '" + name + "' (doesn't match"
                        + "pattern '" + m_pattern + "').");
            }
        } else {
            // recursivly search directories
            File[] dirList = dir.listFiles(directoryFilter);
            if (dirList == null) {
<<<<<<< HEAD
                m_logger.error("I/O error accessing '" + dir
=======
                logger.error("I/O error accessing '" + dir
>>>>>>> 59b716df
                        + "'. Does it exist?!?");
                return;
            }
            for (int i = 0; i < dirList.length; i++) {
                searchDirectory(dirList[i], tests, factory);
            }

            // check for zipped workflow(group)s
            File[] zipList = dir.listFiles(zipFilter);
            if (zipList == null) {
<<<<<<< HEAD
                m_logger.error("I/O error accessing '" + dir
=======
                logger.error("I/O error accessing '" + dir
>>>>>>> 59b716df
                        + "'. Does it exist?!?");
                return;
            }
            for (int i = 0; i < zipList.length; i++) {
                String name = zipList[i].getName();
                if (name.matches(m_pattern)) {
                    File tempDir = FileUtil.createTempDir("UnzippedTestflows");
                    m_testRootDirs.add(tempDir);
                    FileUtil.unzip(zipList[i], tempDir);
                    searchDirectory(tempDir, tests, factory);
                }
            }
        }
    }

    private File createSaveLocation(final File workflowDir) {
        if (m_saveRootDir == null) {
            // null indicates "do not save"
            return null;
        }

        File testName = workflowDir.getParentFile();
        // path from root to current flow dir
        String postfix = "";
        for (File dir : m_testRootDirs) {
            if (testName.getAbsolutePath().contains(dir.getAbsolutePath())) {
                postfix = testName.getAbsolutePath().substring(dir.getAbsolutePath().length());
            }
        }
        if (postfix.isEmpty()) {
            // seems the test was in the testRoot dir
            postfix = testName.getName();
        }
        File save = new File(m_saveRootDir, postfix);
        return save;

    }

    private static final FileFilter directoryFilter =  new FileFilter() {
        /**
         * {@inheritDoc}
         */
        @Override
        public boolean accept(final File pathname) {
            return pathname.isDirectory();
        }
    };

    private static final FileFilter zipFilter =  new FileFilter() {
        /**
         * {@inheritDoc}
         */
        @Override
        public boolean accept(final File pathname) {
            return pathname.getName().endsWith(".zip");
        }
    };
}<|MERGE_RESOLUTION|>--- conflicted
+++ resolved
@@ -77,20 +77,6 @@
      *            to running the workflow, <code>false</code> otherwise
      */
     public KnimeTestRegistry(final String testNamePattern,
-<<<<<<< HEAD
-            final File testRootDir, final File saveRoot) {
-        this(testNamePattern, Collections.singleton(testRootDir), saveRoot);
-    }
-
-    /**
-     * Constructor. Isn't it?
-     *
-     * @param testNamePattern the pattern test names are matched against
-     *            (regular expression). If null (or empty) all tests are run.
-     */
-    public KnimeTestRegistry(final String testNamePattern,
-            final Collection<File> testRootDirs, final File saveRoot) {
-=======
             final File testRootDir, final File saveRoot, final boolean testDialogs, final boolean testViews) {
         this(testNamePattern, Collections.singleton(testRootDir), saveRoot, testDialogs, testViews);
     }
@@ -113,7 +99,6 @@
     public KnimeTestRegistry(final String testNamePattern,
             final Collection<File> testRootDirs, final File saveRoot, final boolean testDialogs,
             final boolean testViews) {
->>>>>>> 59b716df
         if (testRootDirs == null) {
             throw new NullPointerException("Root dir for tests must not be null");
         }
@@ -230,11 +215,7 @@
             // recursivly search directories
             File[] dirList = dir.listFiles(directoryFilter);
             if (dirList == null) {
-<<<<<<< HEAD
-                m_logger.error("I/O error accessing '" + dir
-=======
                 logger.error("I/O error accessing '" + dir
->>>>>>> 59b716df
                         + "'. Does it exist?!?");
                 return;
             }
@@ -245,11 +226,7 @@
             // check for zipped workflow(group)s
             File[] zipList = dir.listFiles(zipFilter);
             if (zipList == null) {
-<<<<<<< HEAD
-                m_logger.error("I/O error accessing '" + dir
-=======
                 logger.error("I/O error accessing '" + dir
->>>>>>> 59b716df
                         + "'. Does it exist?!?");
                 return;
             }
