--- conflicted
+++ resolved
@@ -3,7 +3,7 @@
  * This source code, its documentation and all appendant files
  * are protected by copyright law. All rights reserved.
  *
- * Copyright, 2003 - 2007
+ * Copyright, 2003 - 2008
  * University of Konstanz, Germany
  * Chair for Bioinformatics and Information Mining (Prof. M. Berthold)
  * and KNIME GmbH, Konstanz, Germany
@@ -18,7 +18,7 @@
  * website: www.knime.org
  * email: contact@knime.org
  * -------------------------------------------------------------------
- * 
+ *
  * History
  *   21.07.2006 (koetter): created
  *   25.03.2008 (sellien): redesigned
@@ -32,167 +32,27 @@
 import org.knime.core.data.DataColumnSpec;
 
 /**
- * 
+ *
  * @author Tobias Koetter, University of Konstanz
  * @author Stephan Sellien, University of Konstanz
  */
 class IntegerCoordinate extends NumericCoordinate {
-    private static final int DEFAULT_TICK_DIST = 30;
 
     /**
      * Constructor for class IntegerCoordinate.
-     * 
+     *
      * @param dataColumnSpec the column specification
      */
     protected IntegerCoordinate(final DataColumnSpec dataColumnSpec) {
         super(dataColumnSpec);
-<<<<<<< HEAD
-        // column specification is check for null in the super constructor
-        // check and set the domain range
-        DataColumnDomain domain = getDataColumnSpec().getDomain();
-        if (domain == null) {
-            // if there is no domain a coordinate makes no sense
-            throw new IllegalArgumentException(
-                    "The domain of the set column spec is null. "
-                            + "Coordinate can not be created.");
-        }
-        final DataType colType = dataColumnSpec.getType();
-        if (!colType.isCompatible(IntValue.class)) {
-            throw new IllegalArgumentException("Data type should be of type "
-                    + IntValue.class.getName() + ".");
-        }
-        Set<DataCell> valuesSet = domain.getValues();
-        if (valuesSet != null && valuesSet.size() > 0) {
-            List<DataCell> values = new ArrayList<DataCell>(valuesSet.size());
-            for (DataCell cell : valuesSet) {
-                if (cell.getType().isCompatible(DoubleValue.class)) {
-                    values.add(cell);
-                }
-            }
-            DataValueComparator cellComparator = colType.getComparator();
-            Collections.sort(values, cellComparator);
-            m_values = values;
-            m_minDomainValue = (int)((DoubleValue)m_values.get(0))
-                    .getDoubleValue();
-            m_maxDomainValue = (int)((DoubleValue)m_values
-                    .get(m_values.size() - 1)).getDoubleValue();
-
-        } else {
-            m_values = null;
-            DataCell lowerBound = domain.getLowerBound();
-            if (lowerBound == null) {
-                // if there is no lower bound a coordinate makes no sense
-                throw new IllegalArgumentException(
-                        "The lower bound of the set column spec is null. "
-                                + "Coordinate can not be created.");
-            } else {
-                m_minDomainValue = (int)((DoubleValue)lowerBound)
-                        .getDoubleValue();
-            }
-
-            DataCell upperBound = domain.getUpperBound();
-            if (upperBound == null) {
-                // if there is no upper bound a coordinate makes no sense
-                throw new IllegalArgumentException(
-                        "The upper bound of the set column spec is null. "
-                                + "Coordinate can not be created.");
-            } else {
-                m_maxDomainValue = (int)((DoubleValue)upperBound)
-                        .getDoubleValue();
-            }
-        }
-        updateInternalData();
-=======
 
         setPolicy(getPolicyStategy("Ascending"));
->>>>>>> e116f9a6
     }
 
     /**
      * {@inheritDoc}
      */
     @Override
-<<<<<<< HEAD
-    public CoordinateMapping[] getTickPositions(final double absolutLength,
-            final boolean naturalMapping) {
-        CoordinateMapping[] mapping = null;
-        // do a special treatment if the domain range is zero
-        if (m_domainRange == 0.0) {
-            // just one mapping is created in the middle of the available
-            // absolute length
-            double mappingValue = Math.round(absolutLength / 2);
-            mapping = new IntegerCoordinateMapping[1];
-            mapping[0] = new IntegerCoordinateMapping(
-                    Integer.toString(m_minDomainValue), m_minDomainValue, 
-                    mappingValue);
-            return mapping;
-        }
-
-        // the height per 1 value in pixel
-        
-        final double heightPerVal = absolutLength / m_domainRange;
-        if (m_values != null && m_values.size() > 0) {
-            // the user has predefined values which he want to have displayed
-            mapping = new CoordinateMapping[m_values.size()];
-            for (int i = 0, length = m_values.size(); i < length; i++) {
-                int value = (int)((DoubleValue)m_values.get(i))
-                        .getDoubleValue();
-                double position = calculatePosition(heightPerVal, value,
-                        m_baseVal);
-                mapping[i] = new IntegerCoordinateMapping(Integer
-                        .toString(value), value, position);
-            }
-
-        } else {
-            int noOfTicks = (int)Math.ceil(absolutLength
-                    / IntegerCoordinate.DEFAULT_TICK_DIST);
-            double range = Math.ceil((double)m_domainRange / noOfTicks);
-            range = roundRange(range);
-            
-            while ((m_minDomainValue + noOfTicks * range) < m_maxDomainValue) {
-                // this should never happen
-                noOfTicks++;
-            }
-            while ((noOfTicks * range) > m_domainRange) {
-                // this should also not happen but happened...
-                noOfTicks--;
-            }
-
-            int value = m_minDomainValue;
-            mapping = new IntegerCoordinateMapping[noOfTicks + 1];
-            for (int i = 0, length = mapping.length; i < length; i++) {
-                double position = calculatePosition(heightPerVal, value,
-                        m_baseVal);
-                mapping[i] = new IntegerCoordinateMapping(Integer
-                        .toString(value), value, position);
-                value += range;
-            }
-        }
-        return mapping;
-    }
-
-    /**
-     * @param range the range to be rounded
-     * @return the rounded range
-     */
-    public static int roundRange(final double range) {
-        if (range < 1) {
-            return 1;
-        } else if (range > 10) {
-            // find the next higher number divided by ten.
-            int divider = 10;
-            int addition = 2;
-            if (range > 50 && range <= 100) {
-                addition = 5;
-            } else if (range > 100 && range <= 1000) {
-                addition = 10;
-            } else if (range > 1000) {
-                addition = 100;
-                divider = 100;
-                while ((range / 10) > divider) {
-                    divider *= 10;
-                    addition *= 5;
-=======
     public CoordinateMapping[] getTickPositionsInternal(
             final double absoluteLength) {
         PolicyStrategy strategy = getCurrentPolicy();
@@ -236,7 +96,6 @@
 
                 } catch (NumberFormatException e) {
                     // do nothing
->>>>>>> e116f9a6
                 }
             }
             if (mappings.size() == 0) {
@@ -254,35 +113,10 @@
      * {@inheritDoc}
      */
     @Override
-<<<<<<< HEAD
-    public double calculateMappedValue(final DataCell domainValueCell,
-            final double absolutLength, final boolean naturalMapping) {
-        if (domainValueCell == null
-                || !domainValueCell.getType().isCompatible(DoubleValue.class)) {
-            throw new IllegalArgumentException("Value cell not compatible.");
-        }
-        // the height per 1 value in pixel
-        double heightPerVal = absolutLength / m_domainRange;
-        int value = (int)((DoubleValue)domainValueCell).getDoubleValue();
-        double position = calculatePosition(heightPerVal, value, m_baseVal);
-        return position;
-    }
-
-    /**
-     * @param heightPerVal the height per value
-     * @param value the value itself
-     * @param baseVal the base value
-     * @return the position in pixel for the given value
-     */
-    private static double calculatePosition(final double heightPerVal,
-            final int value, final int baseVal) {
-        return (value - baseVal) * heightPerVal;
-=======
     public double calculateMappedValueInternal(final DataCell domainValueCell,
             final double absoluteLength) {
         return getCurrentPolicy().calculateMappedValue(domainValueCell,
                 absoluteLength, getMinDomainValue(), getMaxDomainValue());
->>>>>>> e116f9a6
     }
 
     /**
@@ -322,32 +156,7 @@
             throw new IllegalArgumentException("Value to big or small for "
                     + IntegerCoordinate.class.getName());
         }
-<<<<<<< HEAD
-        m_maxDomainValue = (int)value;
-        updateInternalData();
-    }
-
-    /**
-     * @param minValue the minimum value to map on the coordinate
-     * @param maxValue the maximum value to map on the coordinate
-     * @return the range which is covered by this coordinate
-     */
-    private int createDomainRange(final int minValue, final int maxValue) {
-        int range = Math.abs(maxValue - minValue);
-        return range;
-    }
-
-
-    /**
-     * This method is called every time a domain range (min or max) changes to
-     * set the domain range and base value.
-     */
-    private void updateInternalData() {
-        m_domainRange = createDomainRange(m_minDomainValue, m_maxDomainValue);
-        m_baseVal = m_minDomainValue;
-=======
         super.setMaxDomainValue((int)value);
->>>>>>> e116f9a6
     }
 
 }