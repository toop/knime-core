--- conflicted
+++ resolved
@@ -1,9 +1,5 @@
 <?xml version="1.0" encoding="UTF-8" standalone="no"?>
-<<<<<<< HEAD
-<feature id="org.knime.features.base" image="icons/knime64.gif" label="KNIME" plugin="org.knime.product" provider-name="Chair for Bioinformatics and Information Mining, Prof. Berthold, University of Konstanz, Germany" version="2.1.0.0018128">
-=======
-<feature id="org.knime.features.base" image="icons/knime64.gif" label="KNIME" plugin="org.knime.product" provider-name="KNIME GmbH, Konstanz, Germany" version="2.0.2.0020587">
->>>>>>> 53443cc6
+<feature id="org.knime.features.base" image="icons/knime64.gif" label="KNIME" plugin="org.knime.product" provider-name="KNIME GmbH, Konstanz, Germany" version="2.1.0.0018128">
 
    <description url="http://www.knime.org/">
       This features containes KNIME. All plugins needed to run the
@@ -57,8 +53,9 @@
 
 This License applies to the computer program known as "KNIME". The
 "Program", below, refers to such program. The Program is a copyrighted
-work whose copyright is held by KNIME GmbH, Konstanz, Germany (the 
-"Licensor").
+work whose copyright is held by The Chair for Bioinformatics and
+Information Mining (Prof. Dr. Michael Berthold) at the University of
+Konstanz, Germany (the "Licensor").
 
 A "work based on the Program" means either the Program or any
 derivative work of the Program, as defined in the United States
