--- conflicted
+++ resolved
@@ -108,6 +108,7 @@
         new DataTableSpec(new DataColumnSpecCreator("<no valid input>", StringCell.TYPE).createSpec(),
             new DataColumnSpecCreator("<no valid fingerprint input>", DenseBitVectorCell.TYPE).createSpec());
 
+
     private final ArrayList<ChangeListener> m_changeListenerList;
 
     // Attribute selection
@@ -120,7 +121,7 @@
 
     private final ColumnSelectionComboxBox m_fingerprintColumnBox;
 
-    //    private final ColumnFilterPanel m_includeColumnsFilterPanel;
+//    private final ColumnFilterPanel m_includeColumnsFilterPanel;
     private final DataColumnSpecFilterPanel m_includeColumnsFilterPanel2;
 
     private final JCheckBox m_ignoreColumnsWithoutDomainChecker;
@@ -129,13 +130,15 @@
 
     private final JSpinner m_hiliteCountSpinner;
 
+
+
     // Tree Options
 
     private final JCheckBox m_maxLevelChecker;
 
     private final JSpinner m_maxLevelSpinner;
 
-    //    private final JCheckBox m_useAverageSplitPointsChecker;
+//    private final JCheckBox m_useAverageSplitPointsChecker;
 
     private final JCheckBox m_useBinaryNominalSplitsCheckBox;
 
@@ -148,6 +151,7 @@
     private final JCheckBox m_minChildNodeSizeChecker;
 
     private final JSpinner m_minChildNodeSizeSpinner;
+
 
     // other members
     private DataTableSpec m_lastTableSpec;
@@ -169,11 +173,7 @@
         });
         m_fingerprintColumnBox = new ColumnSelectionComboxBox((Border)null,
             new DataValueColumnFilter(BitVectorValue.class, ByteVectorValue.class, DoubleVectorValue.class));
-<<<<<<< HEAD
-        //        m_includeColumnsFilterPanel = new ColumnFilterPanel(true, NominalValue.class, DoubleValue.class);
-=======
 //        m_includeColumnsFilterPanel = new ColumnFilterPanel(true, NominalValue.class, DoubleValue.class);
->>>>>>> 04473320
         m_includeColumnsFilterPanel2 = new DataColumnSpecFilterPanel();
 
         m_useFingerprintColumnRadio = new JRadioButton("Use fingerprint attribute");
@@ -186,7 +186,7 @@
             public void actionPerformed(final ActionEvent e) {
                 boolean isFP = bg.getSelection() == m_useFingerprintColumnRadio.getModel();
                 m_fingerprintColumnBox.setEnabled(isFP);
-                //                m_includeColumnsFilterPanel.setEnabled(!isFP);
+//                m_includeColumnsFilterPanel.setEnabled(!isFP);
                 m_includeColumnsFilterPanel2.setEnabled(!isFP);
             }
         };
@@ -203,12 +203,13 @@
             }
         });
         m_enableHiliteChecker.doClick();
-        //        m_saveTargetDistributionInNodesChecker = new JCheckBox(
-        //            "Save target distribution in tree nodes (memory expensive - only important for tree view and PMML export)");
+//        m_saveTargetDistributionInNodesChecker = new JCheckBox(
+//            "Save target distribution in tree nodes (memory expensive - only important for tree view and PMML export)");
+
 
         // Tree Options
 
-        //        m_splitCriterionsBox = new JComboBox(SplitCriterion.values());
+//        m_splitCriterionsBox = new JComboBox(SplitCriterion.values());
 
         m_maxLevelSpinner = new JSpinner(new SpinnerNumberModel(3, 1, Integer.MAX_VALUE, 1));
         m_maxLevelChecker = new JCheckBox("Limit number of levels (tree depth)");
@@ -220,7 +221,7 @@
         });
         m_maxLevelChecker.doClick();
 
-        //        m_useAverageSplitPointsChecker = new JCheckBox("Use mid point splits (only for numeric attributes)");
+//        m_useAverageSplitPointsChecker = new JCheckBox("Use mid point splits (only for numeric attributes)");
 
         m_useBinaryNominalSplitsCheckBox = new JCheckBox("Use binary splits for nominal attributes");
 
@@ -237,15 +238,15 @@
         });
         m_minNodeSizeChecker.doClick();
 
-        //        m_hardCodedRootColumnBox = new ColumnSelectionComboxBox((Border)null, NominalValue.class, DoubleValue.class);
-        //        m_hardCodedRootColumnChecker = new JCheckBox("Use fixed root attribute");
-        //        m_hardCodedRootColumnChecker.addItemListener(new ItemListener() {
-        //            @Override
-        //            public void itemStateChanged(final ItemEvent e) {
-        //                m_hardCodedRootColumnBox.setEnabled(m_hardCodedRootColumnChecker.isSelected());
-        //            }
-        //        });
-        //        m_hardCodedRootColumnChecker.doClick();
+//        m_hardCodedRootColumnBox = new ColumnSelectionComboxBox((Border)null, NominalValue.class, DoubleValue.class);
+//        m_hardCodedRootColumnChecker = new JCheckBox("Use fixed root attribute");
+//        m_hardCodedRootColumnChecker.addItemListener(new ItemListener() {
+//            @Override
+//            public void itemStateChanged(final ItemEvent e) {
+//                m_hardCodedRootColumnBox.setEnabled(m_hardCodedRootColumnChecker.isSelected());
+//            }
+//        });
+//        m_hardCodedRootColumnChecker.doClick();
 
         m_minChildNodeSizeSpinner = new JSpinner(new SpinnerNumberModel(5, 1, Integer.MAX_VALUE, 1));
         m_minChildNodeSizeChecker = new JCheckBox("Minimum node size");
@@ -258,76 +259,6 @@
         });
         m_minChildNodeSizeChecker.doClick();
 
-<<<<<<< HEAD
-        // Forest Options
-
-        //        m_columnFractionNoneButton = new JRadioButton("All columns (no sampling)");
-        //        m_columnFractionSqrtButton = new JRadioButton("Sample (square root)");
-        //        m_columnFractionLinearButton = new JRadioButton("Sample (linear fraction)  ");
-        //        m_columnFractionAbsoluteButton = new JRadioButton("Sample (absolute value)  ");
-
-        //        ButtonGroup columnFractionButtonGroup = new ButtonGroup();
-        //        columnFractionButtonGroup.add(m_columnFractionNoneButton);
-        //        columnFractionButtonGroup.add(m_columnFractionSqrtButton);
-        //        columnFractionButtonGroup.add(m_columnFractionLinearButton);
-        //        columnFractionButtonGroup.add(m_columnFractionAbsoluteButton);
-        //        m_columnFractionLinearTreeSpinner =
-        //            new JSpinner(new SpinnerNumberModel(TreeEnsembleLearnerConfiguration.DEF_COLUMN_FRACTION, 0.001, 1.0, 0.1));
-        //        m_columnFractionLinearButton.addItemListener(new ItemListener() {
-        //            @Override
-        //            public void itemStateChanged(final ItemEvent e) {
-        //                final boolean s = m_columnFractionLinearButton.isSelected();
-        //                m_columnFractionLinearTreeSpinner.setEnabled(s);
-        //                if (s) {
-        //                    m_columnFractionLinearTreeSpinner.requestFocus();
-        //                }
-        //            }
-        //        });
-        //        m_columnFractionLinearButton.doClick();
-        //        m_columnFractionAbsoluteTreeSpinner =
-        //            new JSpinner(new SpinnerNumberModel(TreeEnsembleLearnerConfiguration.DEF_COLUMN_ABSOLUTE, 1,
-        //                Integer.MAX_VALUE, 1));
-        //        m_columnFractionAbsoluteButton.addItemListener(new ItemListener() {
-        //            @Override
-        //            public void itemStateChanged(final ItemEvent e) {
-        //                final boolean s = m_columnFractionAbsoluteButton.isSelected();
-        //                m_columnFractionAbsoluteTreeSpinner.setEnabled(s);
-        //                if (s) {
-        //                    m_columnFractionAbsoluteTreeSpinner.requestFocus();
-        //                }
-        //            }
-        //        });
-        //        m_columnFractionAbsoluteButton.doClick();
-        //
-        //        m_columnUseSameSetOfAttributesForNodes = new JRadioButton("Use same set of attributes for entire tree");
-        //        m_columnUseDifferentSetOfAttributesForNodes =
-        //            new JRadioButton("Use different set of attributes for each tree node");
-        //        ButtonGroup attrSelectButtonGroup = new ButtonGroup();
-        //        attrSelectButtonGroup.add(m_columnUseSameSetOfAttributesForNodes);
-        //        attrSelectButtonGroup.add(m_columnUseDifferentSetOfAttributesForNodes);
-        //        m_columnUseSameSetOfAttributesForNodes.doClick();
-        //
-        //        m_seedTextField = new JTextField(20);
-        //        m_newSeedButton = new JButton("New");
-        //        m_seedChecker = new JCheckBox("Use static random seed");
-        //        m_seedChecker.addItemListener(new ItemListener() {
-        //            @Override
-        //            public void itemStateChanged(final ItemEvent e) {
-        //                final boolean selected = m_seedChecker.isSelected();
-        //                m_seedTextField.setEnabled(selected);
-        //                m_newSeedButton.setEnabled(selected);
-        //            }
-        //        });
-        //        m_newSeedButton.addActionListener(new ActionListener() {
-        //
-        //            @Override
-        //            public void actionPerformed(final ActionEvent e) {
-        //                m_seedTextField.setText(Long.toString(new Random().nextLong()));
-        //            }
-        //        });
-        //        m_seedChecker.doClick();
-=======
->>>>>>> 04473320
 
         m_changeListenerList = new ArrayList<ChangeListener>();
         initPanel();
@@ -377,10 +308,6 @@
         gbc.weighty = 1.0;
         gbc.gridwidth = 2;
         gbc.fill = GridBagConstraints.BOTH;
-<<<<<<< HEAD
-        //        add(m_includeColumnsFilterPanel, gbc);
-=======
->>>>>>> 04473320
         add(m_includeColumnsFilterPanel2, gbc);
 
         gbc.gridy += 1;
@@ -405,6 +332,7 @@
         gbc.gridx += 1;
         gbc.weightx = 1.0;
         add(m_hiliteCountSpinner, gbc);
+
 
         // Tree Options
 
@@ -423,11 +351,11 @@
         add(new JLabel("Tree Options"), gbc);
         gbc.gridwidth = 1;
 
-        //        gbc.gridx = 0;
-        //        gbc.weightx = 0.0;
-        //        gbc.gridwidth = 2;
-        //        add(m_useAverageSplitPointsChecker, gbc);
-        //        gbc.gridwidth = 1;
+//        gbc.gridx = 0;
+//        gbc.weightx = 0.0;
+//        gbc.gridwidth = 2;
+//        add(m_useAverageSplitPointsChecker, gbc);
+//        gbc.gridwidth = 1;
 
         gbc.gridy += 1;
         gbc.gridx = 0;
@@ -467,86 +395,15 @@
         gbc.weightx = 1.0;
         add(m_minChildNodeSizeSpinner, gbc);
 
-        //        gbc.gridy += 1;
-        //        gbc.gridx = 0;
-        //        gbc.weightx = 0.0;
-        //        add(m_hardCodedRootColumnChecker, gbc);
-        //        gbc.gridx += 1;
-        //        gbc.weightx = 1.0;
-        //        add(m_hardCodedRootColumnBox, gbc);
-
-<<<<<<< HEAD
-        // Forest Options
-
-        //        Insets defaultInsets = new Insets(5, 5, 5, 5);
-        //        Insets noYSpaceInsets = new Insets(0, 5, 0, 5);
-        //
-        //        gbc.gridy += 1;
-        //        gbc.gridx = 0;
-        //        gbc.weightx = 1.0;
-        //        gbc.gridwidth = 3;
-        //        add(new JSeparator(), gbc);
-        //
-        //        gbc.gridy += 1;
-        //        gbc.gridx = 0;
-        //        add(new JLabel("Forest Options"), gbc);
-        //        gbc.gridwidth = 1;
-        //
-        //        gbc.gridy += 1;
-        //        gbc.gridx = 0;
-        //        gbc.weightx = 0.0;
-        //        gbc.gridwidth = 1;
-        //        add(new JLabel("Attribute Sampling (Columns)"), gbc);
-        //        gbc.insets = noYSpaceInsets;
-        //        gbc.gridx += 1;
-        //        gbc.weightx = 1.0;
-        //        gbc.gridwidth = 2;
-        //        add(m_columnFractionNoneButton, gbc);
-        //        gbc.gridy += 1;
-        //        add(m_columnFractionSqrtButton, gbc);
-        //        gbc.gridy += 1;
-        //        gbc.gridwidth = 1;
-        //        add(m_columnFractionLinearButton, gbc);
-        //        gbc.gridx += 1;
-        //        add(m_columnFractionLinearTreeSpinner, gbc);
-        //        gbc.gridx = 1;
-        //        gbc.gridy += 1;
-        //        add(m_columnFractionAbsoluteButton, gbc);
-        //        gbc.gridx += 1;
-        //        add(m_columnFractionAbsoluteTreeSpinner, gbc);
-        //        gbc.insets = defaultInsets;
-        //
-        //        gbc.gridy += 1;
-        //        gbc.gridx = 0;
-        //        gbc.weightx = 1.0;
-        //        gbc.gridwidth = 3;
-        //        add(new JLabel(), gbc);
-        //
-        //        gbc.gridy += 1;
-        //        gbc.gridx = 0;
-        //        gbc.weightx = 0.0;
-        //        gbc.gridwidth = 1;
-        //        add(new JLabel("Attribute Selection"), gbc);
-        //        gbc.insets = noYSpaceInsets;
-        //        gbc.gridx += 1;
-        //        gbc.weightx = 1.0;
-        //        gbc.gridwidth = 2;
-        //        add(m_columnUseSameSetOfAttributesForNodes, gbc);
-        //        gbc.gridy += 1;
-        //        add(m_columnUseDifferentSetOfAttributesForNodes, gbc);
-        //        gbc.insets = defaultInsets;
-        //
-        //        gbc.gridy += 1;
-        //        gbc.gridx = 0;
-        //        gbc.weightx = 0.0;
-        //        gbc.gridwidth = 1;
-        //        add(m_seedChecker, gbc);
-        //        gbc.gridx += 1;
-        //        gbc.gridwidth = 2;
-        //        gbc.weightx = 1.0;
-        //        add(ViewUtils.getInFlowLayout(FlowLayout.LEFT, m_seedTextField, m_newSeedButton), gbc);
-=======
->>>>>>> 04473320
+//        gbc.gridy += 1;
+//        gbc.gridx = 0;
+//        gbc.weightx = 0.0;
+//        add(m_hardCodedRootColumnChecker, gbc);
+//        gbc.gridx += 1;
+//        gbc.weightx = 1.0;
+//        add(m_hardCodedRootColumnBox, gbc);
+
+
 
     }
 
@@ -585,26 +442,6 @@
         m_targetColumnBox.update(inSpec, cfg.getTargetColumn());
         DataTableSpec attSpec = removeColumn(inSpec, m_targetColumnBox.getSelectedColumn());
         String fpColumn = cfg.getFingerprintColumn();
-<<<<<<< HEAD
-        //        boolean includeAll = cfg.isIncludeAllColumns();
-        String[] includeCols = cfg.getIncludeColumns();
-        if (includeCols == null) {
-            includeCols = new String[0];
-        }
-        m_useOrdinaryColumnsRadio.setEnabled(true);
-        m_useFingerprintColumnRadio.setEnabled(true);
-        //        m_useByteVectorColumnRadio.setEnabled(true);
-        m_useOrdinaryColumnsRadio.doClick(); // default, fix later
-        //        m_includeColumnsFilterPanel.setKeepAllSelected(includeAll);
-        if (hasOrdinaryColumnsInInput) {
-            //            m_includeColumnsFilterPanel.update(attSpec, false, includeCols);
-            m_includeColumnsFilterPanel2.loadConfiguration(cfg.getColumnFilterConfig(), attSpec);
-            //            m_includeColumnsFilterPanel.setKeepAllSelected(includeAll);
-        } else {
-            m_useOrdinaryColumnsRadio.setEnabled(false);
-            m_useFingerprintColumnRadio.doClick();
-            //            m_includeColumnsFilterPanel.update(NO_VALID_INPUT_SPEC, true);
-=======
         m_useOrdinaryColumnsRadio.setEnabled(true);
         m_useFingerprintColumnRadio.setEnabled(true);
         m_useOrdinaryColumnsRadio.doClick(); // default, fix later
@@ -613,7 +450,6 @@
         } else {
             m_useOrdinaryColumnsRadio.setEnabled(false);
             m_useFingerprintColumnRadio.doClick();
->>>>>>> 04473320
             m_includeColumnsFilterPanel2.loadConfiguration(cfg.getColumnFilterConfig(), NO_VALID_INPUT_SPEC);
         }
         if (hasFPColumnInInput) {
@@ -631,11 +467,6 @@
             m_useOrdinaryColumnsRadio.doClick();
         }
 
-<<<<<<< HEAD
-        //        boolean ignoreColsNoDomain = cfg.isIgnoreColumnsWithoutDomain();
-        //        m_ignoreColumnsWithoutDomainChecker.setSelected(ignoreColsNoDomain);
-=======
->>>>>>> 04473320
         int hiliteCount = cfg.getNrHilitePatterns();
         if (hiliteCount > 0) {
             m_enableHiliteChecker.setSelected(true);
@@ -645,9 +476,11 @@
             m_hiliteCountSpinner.setValue(2000);
         }
 
+
         // Tree Options
 
-        //        m_useAverageSplitPointsChecker.setSelected(cfg.isUseAverageSplitPoints());
+
+//        m_useAverageSplitPointsChecker.setSelected(cfg.isUseAverageSplitPoints());
 
         m_useBinaryNominalSplitsCheckBox.setSelected(cfg.isUseBinaryNominalSplits());
 
@@ -685,68 +518,28 @@
             m_minChildNodeSizeSpinner.setValue(minChildNodeSize);
         }
 
-        //        String rootCol = cfg.getHardCodedRootColumn();
-        //        if (hasOrdinaryColumnsInInput) {
-        //            DataTableSpec attrSpec = getCurrentAttributeSpec();
-        //            m_hardCodedRootColumnChecker.setEnabled(true);
-        //            // select root attribute (may be null!), then sync states
-        //            m_hardCodedRootColumnBox.update(attrSpec, rootCol);
-        //            String nowSelected = m_hardCodedRootColumnBox.getSelectedColumn();
-        //            boolean isRootValid = nowSelected.equals(rootCol);
-        //            if (isRootValid != m_hardCodedRootColumnChecker.isSelected()) {
-        //                m_hardCodedRootColumnChecker.doClick();
-        //            }
-        //        } else {
-        //            // no appropriate root attribute
-        //            // --> clear checkbox, disable selection
-        //            m_hardCodedRootColumnBox.update(NO_VALID_INPUT_SPEC, "");
-        //            if (m_hardCodedRootColumnChecker.isSelected()) {
-        //                m_hardCodedRootColumnChecker.doClick();
-        //            }
-        //            m_hardCodedRootColumnChecker.setEnabled(false);
-        //        }
-
-<<<<<<< HEAD
-        // Forest Options
-
-        //        double colFrac = cfg.getColumnFractionLinearValue();
-        //        int colAbsolute = cfg.getColumnAbsoluteValue();
-        //        boolean useDifferentAttributesAtEachNode = cfg.isUseDifferentAttributesAtEachNode();
-        //        ColumnSamplingMode columnFraction = cfg.getColumnSamplingMode();
-        //        switch (columnFraction) {
-        //            case None:
-        //                m_columnFractionNoneButton.doClick();
-        //                useDifferentAttributesAtEachNode = false;
-        //                colFrac = 1.0;
-        //                break;
-        //            case Linear:
-        //                m_columnFractionLinearButton.doClick();
-        //                break;
-        //            case Absolute:
-        //                m_columnFractionAbsoluteButton.doClick();
-        //                break;
-        //            case SquareRoot:
-        //                m_columnFractionSqrtButton.doClick();
-        //                colFrac = 1.0;
-        //                break;
-        //        }
-        //        m_columnFractionLinearTreeSpinner.setValue(colFrac);
-        //        m_columnFractionAbsoluteTreeSpinner.setValue(colAbsolute);
-        //        if (useDifferentAttributesAtEachNode) {
-        //            m_columnUseDifferentSetOfAttributesForNodes.doClick();
-        //        } else {
-        //            m_columnUseSameSetOfAttributesForNodes.doClick();
-        //        }
-        //
-        //
-        //        Long seed = cfg.getSeed();
-        //        if (m_seedChecker.isSelected() != (seed != null)) {
-        //            m_seedChecker.doClick();
-        //        }
-        //        m_seedTextField.setText(Long.toString(seed != null ? seed : System.currentTimeMillis()));
-=======
-
->>>>>>> 04473320
+//        String rootCol = cfg.getHardCodedRootColumn();
+//        if (hasOrdinaryColumnsInInput) {
+//            DataTableSpec attrSpec = getCurrentAttributeSpec();
+//            m_hardCodedRootColumnChecker.setEnabled(true);
+//            // select root attribute (may be null!), then sync states
+//            m_hardCodedRootColumnBox.update(attrSpec, rootCol);
+//            String nowSelected = m_hardCodedRootColumnBox.getSelectedColumn();
+//            boolean isRootValid = nowSelected.equals(rootCol);
+//            if (isRootValid != m_hardCodedRootColumnChecker.isSelected()) {
+//                m_hardCodedRootColumnChecker.doClick();
+//            }
+//        } else {
+//            // no appropriate root attribute
+//            // --> clear checkbox, disable selection
+//            m_hardCodedRootColumnBox.update(NO_VALID_INPUT_SPEC, "");
+//            if (m_hardCodedRootColumnChecker.isSelected()) {
+//                m_hardCodedRootColumnChecker.doClick();
+//            }
+//            m_hardCodedRootColumnChecker.setEnabled(false);
+//        }
+
+
 
         // Other
         m_lastTableSpec = inSpec;
@@ -763,47 +556,33 @@
         if (m_useFingerprintColumnRadio.isSelected()) {
             String fpColumn = m_fingerprintColumnBox.getSelectedColumn();
             cfg.setFingerprintColumn(fpColumn);
-<<<<<<< HEAD
-            //            cfg.setIncludeAllColumns(false);
-            cfg.setIncludeColumns(null);
-=======
 //            cfg.setIncludeAllColumns(false);
->>>>>>> 04473320
         } else {
             assert m_useOrdinaryColumnsRadio.isSelected();
-            //            boolean useAll = m_includeColumnsFilterPanel.isKeepAllSelected();
-            //            if (useAll) {
-            //                cfg.setIncludeAllColumns(true);
-            //            } else {
-            //                cfg.setIncludeAllColumns(false);
-            //                Set<String> incls = m_includeColumnsFilterPanel.getIncludedColumnSet();
+//            boolean useAll = m_includeColumnsFilterPanel.isKeepAllSelected();
+//            if (useAll) {
+//                cfg.setIncludeAllColumns(true);
+//            } else {
+//                cfg.setIncludeAllColumns(false);
+//                Set<String> incls = m_includeColumnsFilterPanel.getIncludedColumnSet();
             Set<String> incls = m_includeColumnsFilterPanel2.getIncludedNamesAsSet();
-<<<<<<< HEAD
-            if (incls.size() == 0) {
-                throw new InvalidSettingsException("No learn columns selected");
-            }
-            String[] includeCols = incls.toArray(new String[incls.size()]);
-            cfg.setIncludeColumns(includeCols);
-            //            }
-=======
                 if (incls.size() == 0) {
                     throw new InvalidSettingsException("No learn columns selected");
                 }
 //            }
->>>>>>> 04473320
         }
         m_includeColumnsFilterPanel2.saveConfiguration(cfg.getColumnFilterConfig());
         int hiliteCount = m_enableHiliteChecker.isSelected() ? (Integer)m_hiliteCountSpinner.getValue() : -1;
         cfg.setNrHilitePatterns(hiliteCount);
         cfg.setIgnoreColumnsWithoutDomain(m_ignoreColumnsWithoutDomainChecker.isSelected());
-        //        cfg.setSaveTargetDistributionInNodes(false);
-        //        cfg.setIgnoreColumnsWithoutDomain(m_ignoreColumnsWithoutDomainChecker.isSelected());
-        //        cfg.setSaveTargetDistributionInNodes(m_saveTargetDistributionInNodesChecker.isSelected());
+//        cfg.setSaveTargetDistributionInNodes(false);
+//        cfg.setIgnoreColumnsWithoutDomain(m_ignoreColumnsWithoutDomainChecker.isSelected());
+//        cfg.setSaveTargetDistributionInNodes(m_saveTargetDistributionInNodesChecker.isSelected());
 
         // Tree Options
 
         cfg.setSplitCriterion(SplitCriterion.Gini);
-        //        cfg.setUseAverageSplitPoints(m_useAverageSplitPointsChecker.isSelected());
+//        cfg.setUseAverageSplitPoints(m_useAverageSplitPointsChecker.isSelected());
         cfg.setUseBinaryNominalSplits(m_useBinaryNominalSplitsCheckBox.isSelected());
 
         final MissingValueHandling missValHandling = (MissingValueHandling)m_missingValueHandlingComboBox.getSelectedItem();
@@ -815,16 +594,6 @@
         cfg.setUseAverageSplitPoints(true);
 
         int maxLevel = m_maxLevelChecker.isSelected() ? (Integer)m_maxLevelSpinner.getValue()
-<<<<<<< HEAD
-            : TreeEnsembleLearnerConfiguration.MAX_LEVEL_INFINITE;
-        cfg.setMaxLevels(maxLevel);
-
-        int minNodeSize = m_minNodeSizeChecker.isSelected() ? (Integer)m_minNodeSizeSpinner.getValue()
-            : TreeEnsembleLearnerConfiguration.MIN_NODE_SIZE_UNDEFINED;
-
-        int minChildNodeSize = m_minChildNodeSizeChecker.isSelected() ? (Integer)m_minChildNodeSizeSpinner.getValue()
-            : TreeEnsembleLearnerConfiguration.MIN_CHILD_SIZE_UNDEFINED;
-=======
                     : TreeEnsembleLearnerConfiguration.MAX_LEVEL_INFINITE;
         cfg.setMaxLevels(maxLevel);
 
@@ -833,12 +602,14 @@
 
         int minChildNodeSize = m_minChildNodeSizeChecker.isSelected() ? (Integer)m_minChildNodeSizeSpinner.getValue()
                     : TreeEnsembleLearnerConfiguration.MIN_CHILD_SIZE_UNDEFINED;
->>>>>>> 04473320
         cfg.setMinSizes(minNodeSize, minChildNodeSize);
 
         cfg.setHardCodedRootColumn(null);
 
+
         // Forest Options
+
+
 
         ColumnSamplingMode cf = ColumnSamplingMode.None;
         double columnFrac = 1.0;
@@ -855,7 +626,7 @@
      *
      * @return table spec with learn attributes
      */
-    DataTableSpec getCurrentAttributeSpec() {
+        DataTableSpec getCurrentAttributeSpec() {
         if (m_lastTableSpec == null) {
             throw new IllegalStateException("Not to be called during load");
         }
@@ -924,6 +695,7 @@
         conf.loadDefaults(prevInArray, prevExWithFormerTarget, prevEnforceOption);
         m_includeColumnsFilterPanel2.loadConfiguration(conf, filtered);
 
+
         ChangeEvent e = new ChangeEvent(this);
         for (ChangeListener l : m_changeListenerList) {
             l.stateChanged(e);
